--- conflicted
+++ resolved
@@ -24,15 +24,9 @@
 #define CONFIGURATION_H
 
 #define NAME "RepRapFirmware"
-<<<<<<< HEAD
-#define VERSION "0.65e-js"
-#define DATE "2014-06-05"
+#define VERSION "0.65f-js"
+#define DATE "2014-06-10"
 #define LAST_AUTHOR "jstck"
-=======
-#define VERSION "0.65f-dc42"
-#define DATE "2014-06-09"
-#define LAST_AUTHOR "reprappro & dc42"
->>>>>>> e94b299a
 
 // Other firmware that we might switch to be compatible with.
 
