/****************************************************************************************************

 RepRapFirmware - Platform: RepRapPro Ormerod with Arduino Due controller

 Platform contains all the code and definitions to deal with machine-dependent things such as control
 pins, bed area, number of extruders, tolerable accelerations and speeds and so on.

 -----------------------------------------------------------------------------------------------------

 Version 0.1

 18 November 2012

 Adrian Bowyer
 RepRap Professional Ltd
 http://reprappro.com

 Licence: GPL

 ****************************************************************************************************/

#include "RepRapFirmware.h"
#include "DueFlashStorage.h"

#define WINDOWED_SEND_PACKETS	(2)

extern char _end;
extern "C" char *sbrk(int i);

const uint8_t memPattern = 0xA5;

// Arduino initialise and loop functions
// Put nothing in these other than calls to the RepRap equivalents

void setup()
{
	// Fill the free memory with a pattern so that we can check for stack usage and memory corruption
	char* heapend = sbrk(0);
	register const char * stack_ptr asm ("sp");
	while (heapend + 16 < stack_ptr)
	{
		*heapend++ = memPattern;
	}

	reprap.Init();
}

void loop()
{
	reprap.Spin();
}

extern "C"
{
	// This intercepts the 1ms system tick. It must return 'false', otherwise the Arduino core tick handler will be bypassed.
	int sysTickHook()
	{
		reprap.Tick();
		return 0;
	}
}

//*************************************************************************************************
// PidParameters class

bool PidParameters::UsePID() const
{
	return kP >= 0;
}

float PidParameters::GetThermistorR25() const
{
	return thermistorInfR * exp(thermistorBeta / (25.0 - ABS_ZERO));
}

void PidParameters::SetThermistorR25AndBeta(float r25, float beta)
{
	thermistorInfR = r25 * exp(-beta / (25.0 - ABS_ZERO));
	thermistorBeta = beta;
}

bool PidParameters::operator==(const PidParameters& other) const
{
	return kI == other.kI && kD == other.kD && kP == other.kP && fullBand == other.fullBand && pidMin == other.pidMin
			&& pidMax == other.pidMax && thermistorBeta == other.thermistorBeta && thermistorInfR == other.thermistorInfR
			&& thermistorSeriesR == other.thermistorSeriesR && adcLowOffset == other.adcLowOffset
			&& adcHighOffset == other.adcHighOffset;
}

//*************************************************************************************************
// Platform class

Platform::Platform() :
		tickState(0), fileStructureInitialised(false), active(false), errorCodeBits(0), debugCode(0)
{
	line = new Line();

	// Files

	massStorage = new MassStorage(this);

	for (int8_t i = 0; i < MAX_FILES; i++)
	{
		files[i] = new FileStore(this);
	}
}

//*******************************************************************************************************************

void Platform::Init()
{
	digitalWrite(atxPowerPin, LOW);		// ensure ATX power is off by default
	pinMode(atxPowerPin, OUTPUT);

	DueFlashStorage::init();
	DueFlashStorage::read(nvAddress, &nvData, sizeof(nvData));
	if (nvData.magic != FlashData::magicValue)
	{
		// Nonvolatile data has not been initialized since the firmware was last written, so set up default values
		nvData.compatibility = me;
		nvData.ipAddress = IP_ADDRESS;
		nvData.netMask = NET_MASK;
		nvData.gateWay = GATE_WAY;
		nvData.macAddress = MAC_ADDRESS;

		nvData.zProbeType = 0;	// Default is to use the switch
		nvData.switchZProbeParameters.Init(0.0);
		nvData.irZProbeParameters.Init(Z_PROBE_STOP_HEIGHT);
		nvData.ultrasonicZProbeParameters.Init(Z_PROBE_STOP_HEIGHT);

		for (size_t i = 0; i < HEATERS; ++i)
		{
			PidParameters& pp = nvData.pidParams[i];
			pp.thermistorSeriesR = defaultThermistorSeriesRs[i];
			pp.SetThermistorR25AndBeta(defaultThermistor25RS[i], defaultThermistorBetas[i]);
			pp.kI = defaultPidKis[i];
			pp.kD = defaultPidKds[i];
			pp.kP = defaultPidKps[i];
			pp.fullBand = defaultFullBand[i];
			pp.pidMin = defaultPidMin[i];
			pp.pidMax = defaultPidMax[i];
			pp.adcLowOffset = pp.adcHighOffset = 0.0;
		}

		nvData.resetReason = 0;
		GetStackUsage(NULL, NULL, &nvData.neverUsedRam);
		nvData.magic = FlashData::magicValue;
		WriteNvData();
	}

	line->Init();
	messageIndent = 0;

	massStorage->Init();

	for (size_t i = 0; i < MAX_FILES; i++)
	{
		files[i]->Init();
	}

	fileStructureInitialised = true;

	mcpDuet.begin(); //only call begin once in the entire execution, this begins the I2C comms on that channel for all objects
	mcpExpansion.setMCP4461Address(0x2E); //not required for mcpDuet, as this uses the default address
	sysDir = SYS_DIR;
	configFile = CONFIG_FILE;

	// DRIVES

	stepPins = STEP_PINS;
	directionPins = DIRECTION_PINS;
	enablePins = ENABLE_PINS;
	disableDrives = DISABLE_DRIVES;
	lowStopPins = LOW_STOP_PINS;
	highStopPins = HIGH_STOP_PINS;
	maxFeedrates = MAX_FEEDRATES;
	accelerations = ACCELERATIONS;
	driveStepsPerUnit = DRIVE_STEPS_PER_UNIT;
	instantDvs = INSTANT_DVS;
	potWipes = POT_WIPES;
	senseResistor = SENSE_RESISTOR;
	maxStepperDigipotVoltage = MAX_STEPPER_DIGIPOT_VOLTAGE;
	numMixingDrives = NUM_MIXING_DRIVES;

	// Z PROBE

	zProbePin = Z_PROBE_PIN;
	zProbeModulationPin = Z_PROBE_MOD_PIN;
	zProbeAdcChannel = PinToAdcChannel(zProbePin);
	InitZProbe();

	// AXES

	axisMaxima = AXIS_MAXIMA;
	axisMinima = AXIS_MINIMA;
	homeFeedrates = HOME_FEEDRATES;
	headOffsets = HEAD_OFFSETS;

	// HEATERS - Bed is assumed to be the first

	tempSensePins = TEMP_SENSE_PINS;
	heatOnPins = HEAT_ON_PINS;
	heatSampleTime = HEAT_SAMPLE_TIME;
	standbyTemperatures = STANDBY_TEMPERATURES;
	activeTemperatures = ACTIVE_TEMPERATURES;
	coolingFanPin = COOLING_FAN_PIN;
  hotendFanPin = HOTEND_FAN_PIN;

	webDir = WEB_DIR;
	gcodeDir = GCODE_DIR;
	tempDir = TEMP_DIR;
  /*
  	FIXME Nasty having to specify individually if a pin is arduino or not.
    requires a unified variant file. If implemented this would be much better
	to allow for different hardware in the future
  */
	for (size_t i = 0; i < DRIVES; i++)
	{
		if (stepPins[i] >= 0)
		{
		  if(i == E0_DRIVE || i == E3_DRIVE) //STEP_PINS {14, 25, 5, X2, 41, 39, X4, 49}
				pinModeNonDue(stepPins[i], OUTPUT);
			else
				pinMode(stepPins[i], OUTPUT);
		}
		if (directionPins[i] >= 0)
		{
		  if(i == E0_DRIVE) //DIRECTION_PINS {15, 26, 4, X3, 35, 53, 51, 48}
				pinModeNonDue(directionPins[i], OUTPUT);
			else
				pinMode(directionPins[i], OUTPUT);
		}
		if (enablePins[i] >= 0)
		{
		  if(i == Z_AXIS || i==E0_DRIVE || i==E2_DRIVE) //ENABLE_PINS {29, 27, X1, X0, 37, X8, 50, 47}
				pinModeNonDue(enablePins[i], OUTPUT);
			else
				pinMode(enablePins[i], OUTPUT);
		}
		Disable(i);
		driveEnabled[i] = false;
	}
	for(size_t i = 0; i < DRIVES; i++)
	{
		if (lowStopPins[i] >= 0)
		{
			pinMode(lowStopPins[i], INPUT);
			digitalWrite(lowStopPins[i], HIGH); // Turn on pullup
		}
		if (highStopPins[i] >= 0)
		{
			pinMode(highStopPins[i], INPUT);
			digitalWrite(highStopPins[i], HIGH); // Turn on pullup
		}
	}

	for (size_t i = 0; i < HEATERS; i++)
	{
		if (heatOnPins[i] >= 0)
		{
    			if(i == E0_HEATER || i==E1_HEATER) //HEAT_ON_PINS {6, X5, X7, 7, 8, 9}
			{
				pinMode(heatOnPins[i], OUTPUT);
			}
			else
			{
				pinModeNonDue(heatOnPins[i], OUTPUT);
			}
		}
		thermistorFilters[i].Init();
		heaterAdcChannels[i] = PinToAdcChannel(tempSensePins[i]);

		// Calculate and store the ADC average sum that corresponds to an overheat condition, so that we can check is quickly in the tick ISR
		float thermistorOverheatResistance = nvData.pidParams[i].GetRInf()
				* exp(-nvData.pidParams[i].GetBeta() / (BAD_HIGH_TEMPERATURE - ABS_ZERO));
		float thermistorOverheatAdcValue = (adRangeReal + 1) * thermistorOverheatResistance
				/ (thermistorOverheatResistance + nvData.pidParams[i].thermistorSeriesR);
		thermistorOverheatSums[i] = (uint32_t) (thermistorOverheatAdcValue + 0.9) * numThermistorReadingsAveraged;
	}

	if (coolingFanPin >= 0)
	{
	  //pinModeNonDue(coolingFanPin, OUTPUT); //not required as analogwrite does this automatically
	  analogWriteNonDue(coolingFanPin, 255); //inverse logic for Duet v0.6 this turns it off
	}

	InitialiseInterrupts();

	addToTime = 0.0;
	lastTimeCall = 0;
	lastTime = Time();
	longWait = lastTime;
}

void Platform::InitZProbe()
{
	zProbeOnFilter.Init();
	zProbeOffFilter.Init();

	if (nvData.zProbeType == 1 || nvData.zProbeType == 2)
	{
		pinMode(zProbeModulationPin, OUTPUT);
		digitalWrite(zProbeModulationPin, HIGH);	// enable the IR LED
		SetZProbing(false);
	}
	else if (nvData.zProbeType == 3)
	{
		pinMode(zProbeModulationPin, OUTPUT);
		digitalWrite(zProbeModulationPin, LOW);	// enable the ultrasonic sensor
		SetZProbing(false);
	}
}

int Platform::GetRawZHeight() const
{
	return (nvData.zProbeType != 0) ? analogRead(zProbePin) : 0;
}

// Return the Z probe data.
// The ADC readings are 12 bits, so we convert them to 10-bit readings for compatibility with the old firmware.
int Platform::ZProbe()
{
	if (zProbeOnFilter.IsValid() && zProbeOffFilter.IsValid())
	{
		switch (nvData.zProbeType)
		{
		case 1:
		case 3:
			// Simple IR sensor, or direct-mode ultrasonic sensor
			return (int) ((zProbeOnFilter.GetSum() + zProbeOffFilter.GetSum()) / (8 * numZProbeReadingsAveraged));

		case 2:
			// Modulated IR sensor. We assume that zProbeOnFilter and zprobeOffFilter average the same number of readings.
			// Because of noise, it is possible to get a negative reading, so allow for this.
			return (int) (((int32_t) zProbeOnFilter.GetSum() - (int32_t) zProbeOffFilter.GetSum())
					/ (4 * numZProbeReadingsAveraged));

		default:
			break;
		}
	}
	return 0;	// Z probe not turned on or not initialised yet
}

// Return the Z probe secondary values.
int Platform::GetZProbeSecondaryValues(int& v1, int& v2)
{
	if (zProbeOnFilter.IsValid() && zProbeOffFilter.IsValid())
	{
		switch (nvData.zProbeType)
		{
		case 2:		// modulated IR sensor
			v1 = (int) (zProbeOnFilter.GetSum() / (4 * numZProbeReadingsAveraged));	// pass back the reading with IR turned on
			return 1;
		default:
			break;
		}
	}
	return 0;
}

int Platform::GetZProbeType() const
{
	return nvData.zProbeType;
}

float Platform::ZProbeStopHeight() const
{
	switch (nvData.zProbeType)
	{
	case 0:
		return nvData.switchZProbeParameters.GetStopHeight(GetTemperature(0));
	case 1:
	case 2:
		return nvData.irZProbeParameters.GetStopHeight(GetTemperature(0));
	case 3:
		return nvData.ultrasonicZProbeParameters.GetStopHeight(GetTemperature(0));
	default:
		return 0;
	}
}

void Platform::SetZProbeType(int pt)
{
	int newZProbeType = (pt >= 0 && pt <= 3) ? pt : 0;
	if (newZProbeType != nvData.zProbeType)
	{
		nvData.zProbeType = newZProbeType;
		WriteNvData();
	}
	InitZProbe();
}

bool Platform::GetZProbeParameters(struct ZProbeParameters& params) const
{
	switch (nvData.zProbeType)
	{
	case 0:
		params = nvData.switchZProbeParameters;
		return true;
	case 1:
	case 2:
		params = nvData.irZProbeParameters;
		return true;
	case 3:
		params = nvData.ultrasonicZProbeParameters;
		return true;
	default:
		return false;
	}
}

bool Platform::SetZProbeParameters(const struct ZProbeParameters& params)
{
	switch (nvData.zProbeType)
	{
	case 0:
		if (nvData.switchZProbeParameters != params)
		{
			nvData.switchZProbeParameters = params;
			WriteNvData();
		}
		return true;
	case 1:
	case 2:
		if (nvData.irZProbeParameters != params)
		{
			nvData.irZProbeParameters = params;
			WriteNvData();
		}
		return true;
	case 3:
		if (nvData.ultrasonicZProbeParameters != params)
		{
			nvData.ultrasonicZProbeParameters = params;
			WriteNvData();
		}
		return true;
	default:
		return false;
	}
}

// Return true if we must home X and Y before we home Z (i.e. we are using a bed probe)
bool Platform::MustHomeXYBeforeZ() const
{
	return nvData.zProbeType != 0;
}

void Platform::WriteNvData()
{
	DueFlashStorage::write(nvAddress, &nvData, sizeof(nvData));
}

void Platform::SetZProbing(bool starting)
{
}

// Note: the use of floating point time will cause the resolution to degrade over time.
// For example, 1ms time resolution will only be available for about half an hour from startup.
// Personally, I (dc42) would rather just maintain and provide the time in milliseconds in a uint32_t.
// This would wrap round after about 49 days, but that isn't difficult to handle.
float Platform::Time()
{
	unsigned long now = micros();
	if (now < lastTimeCall) // Has timer overflowed?
		addToTime += ((float) ULONG_MAX) * TIME_FROM_REPRAP;
	lastTimeCall = now;
	return addToTime + TIME_FROM_REPRAP * (float) now;
}

void Platform::Exit()
{
	Message(HOST_MESSAGE, "Platform class exited.\n");
	active = false;
}

Compatibility Platform::Emulating() const
{
	if (nvData.compatibility == reprapFirmware)
		return me;
	return nvData.compatibility;
}

void Platform::SetEmulating(Compatibility c)
{
	if (c != me && c != reprapFirmware && c != marlin)
	{
		Message(HOST_MESSAGE, "Attempt to emulate unsupported firmware.\n");
		return;
	}
	if (c == reprapFirmware)
	{
		c = me;
	}
	if (nvData.compatibility != c)
	{
		nvData.compatibility = c;
		WriteNvData();
	}
}

void Platform::UpdateNetworkAddress(byte dst[4], const byte src[4])
{
	bool changed = false;
	for (uint8_t i = 0; i < 4; i++)
	{
		if (dst[i] != src[i])
		{
			dst[i] = src[i];
			changed = true;
		}
	}
	if (changed)
	{
		WriteNvData();
	}
}

void Platform::SetIPAddress(byte ip[])
{
	UpdateNetworkAddress(nvData.ipAddress, ip);
}

void Platform::SetGateWay(byte gw[])
{
	UpdateNetworkAddress(nvData.gateWay, gw);
}

void Platform::SetNetMask(byte nm[])
{
	UpdateNetworkAddress(nvData.netMask, nm);
}

void Platform::Spin()
{
	if (!active)
		return;

	if (debugCode == DiagnosticTest::TestSpinLockup)
	{
		for (;;) {}
	}

	line->Spin();

	ClassReport("Platform", longWait);

}

void Platform::SoftwareReset(uint16_t reason)
{
	if (reason != 0)
	{
		if (line->inUsbWrite)
		{
			reason |= SoftwareResetReason::inUsbOutput;	// if we are resetting because we are stuck in a Spin function, record whether we are trying to send to USB
		}
		if (reprap.GetNetwork()->InLwip())
		{
			reason |= SoftwareResetReason::inLwipSpin;
		}
	}

	if (reason != 0 || reason != nvData.resetReason)
	{
		nvData.resetReason = reason;
		GetStackUsage(NULL, NULL, &nvData.neverUsedRam);
		WriteNvData();
	}

	rstc_start_software_reset(RSTC);
	for(;;) {}
}

//*****************************************************************************************************************

// Interrupts

void TC3_Handler()
{
	TC_GetStatus(TC1, 0);
	reprap.Interrupt();
}

void Platform::InitialiseInterrupts()
{
	// Timer interrupt for stepper motors
	pmc_set_writeprotect(false);
	pmc_enable_periph_clk((uint32_t) TC3_IRQn);
	TC_Configure(TC1, 0, TC_CMR_WAVE | TC_CMR_WAVSEL_UP_RC | TC_CMR_TCCLKS_TIMER_CLOCK4);
	TC1 ->TC_CHANNEL[0].TC_IER = TC_IER_CPCS;
	TC1 ->TC_CHANNEL[0].TC_IDR = ~TC_IER_CPCS;
	SetInterrupt(STANDBY_INTERRUPT_RATE);

	// Tick interrupt for ADC conversions
	tickState = 0;
	currentHeater = 0;

	active = true;							// this enables the tick interrupt, which keeps the watchdog happy
}

void Platform::DisableInterrupts()
{
	NVIC_DisableIRQ(TC3_IRQn);
}

// Process a 1ms tick interrupt
// This function must be kept fast so as not to disturb the stepper timing, so don't do any floating point maths in here.
// This is what we need to do:
// 0.  Kick the watchdog.
// 1.  Kick off a new ADC conversion.
// 2.  Fetch and process the result of the last ADC conversion.
// 3a. If the last ADC conversion was for the Z probe, toggle the modulation output if using a modulated IR sensor.
// 3b. If the last ADC reading was a thermistor reading, check for an over-temperature situation and turn off the heater if necessary.
//     We do this here because the usual polling loop sometimes gets stuck trying to send data to the USB port.

//#define TIME_TICK_ISR	1		// define this to store the tick ISR time in errorCodeBits

void Platform::Tick()
{
#ifdef TIME_TICK_ISR
	uint32_t now = micros();
#endif
	switch (tickState)
	{
	case 1:			// last conversion started was a thermistor
	case 3:
	{
		ThermistorAveragingFilter& currentFilter = const_cast<ThermistorAveragingFilter&>(thermistorFilters[currentHeater]);
		currentFilter.ProcessReading(GetAdcReading(heaterAdcChannels[currentHeater]));
		StartAdcConversion(zProbeAdcChannel);
		if (currentFilter.IsValid())
		{
			uint32_t sum = currentFilter.GetSum();
			if (sum < thermistorOverheatSums[currentHeater] || sum >= adDisconnectedReal * numThermistorReadingsAveraged)
			{
				// We have an over-temperature or bad reading from this thermistor, so turn off the heater
				// NB - the SetHeater function we call does floating point maths, but this is an exceptional situation so we allow it
				SetHeater(currentHeater, 0.0);
				errorCodeBits |= ErrorBadTemp;
			}
		}
		++currentHeater;
		if (currentHeater == HEATERS)
		{
			currentHeater = 0;
		}
	}
		++tickState;
		break;

	case 2:			// last conversion started was the Z probe, with IR LED on
		const_cast<ZProbeAveragingFilter&>(zProbeOnFilter).ProcessReading(GetAdcReading(zProbeAdcChannel));
		StartAdcConversion(heaterAdcChannels[currentHeater]);	// read a thermistor
		if (nvData.zProbeType == 2)								// if using a modulated IR sensor
		{
			digitalWrite(Z_PROBE_MOD_PIN, LOW);					// turn off the IR emitter
		}
		++tickState;
		break;

	case 4:			// last conversion started was the Z probe, with IR LED off if modulation is enabled
		const_cast<ZProbeAveragingFilter&>(zProbeOffFilter).ProcessReading(GetAdcReading(zProbeAdcChannel));
		// no break
	case 0:			// this is the state after initialisation, no conversion has been started
	default:
		StartAdcConversion(heaterAdcChannels[currentHeater]);	// read a thermistor
		if (nvData.zProbeType == 2)								// if using a modulated IR sensor
		{
			digitalWrite(Z_PROBE_MOD_PIN, HIGH);				// turn on the IR emitter
		}
		tickState = 1;
		break;
	}
#ifdef TIME_TICK_ISR
	uint32_t now2 = micros();
	if (now2 - now > errorCodeBits)
	{
		errorCodeBits = now2 - now;
	}
#endif
}

/*static*/uint16_t Platform::GetAdcReading(adc_channel_num_t chan)
{
	uint16_t rslt = (uint16_t) adc_get_channel_value(ADC, chan);
	adc_disable_channel(ADC, chan);
	return rslt;
}

/*static*/void Platform::StartAdcConversion(adc_channel_num_t chan)
{
	adc_enable_channel(ADC, chan);
	adc_start(ADC );
}

// Convert an Arduino Due pin number to the corresponding ADC channel number
/*static*/adc_channel_num_t Platform::PinToAdcChannel(int pin)
{
	if (pin < A0)
	{
		pin += A0;
	}
	return (adc_channel_num_t) (int) g_APinDescription[pin].ulADCChannelNumber;
}

//*************************************************************************************************

void Platform::Diagnostics()
{
	Message(HOST_MESSAGE, "Platform Diagnostics:\n");
}

void Platform::SetDebug(int d)
{
	switch (d)
	{
	case DiagnosticTest::TestWatchdog:
		SysTick ->CTRL &= ~(SysTick_CTRL_TICKINT_Msk);	// disable the system tick interrupt so that we get a watchdog timeout reset
		break;

	case DiagnosticTest::TestSpinLockup:
		debugCode = d;									// tell the Spin function to loop
		break;
	default:
		break;
	}
}

// Return the stack usage and amount of memory that has never been used, in bytes
void Platform::GetStackUsage(size_t* currentStack, size_t* maxStack, size_t* neverUsed) const
{
	const char *ramend = (const char *) 0x20088000;
	register const char * stack_ptr asm ("sp");
	const char *heapend = sbrk(0);
	const char* stack_lwm = heapend;
	while (stack_lwm < stack_ptr && *stack_lwm == memPattern)
	{
		++stack_lwm;
	}
	if (currentStack) { *currentStack = ramend - stack_ptr; }
	if (maxStack) { *maxStack = ramend - stack_lwm; }
	if (neverUsed) { *neverUsed = stack_lwm - heapend; }
}

// Print memory stats and error codes to USB and copy them to the current webserver reply
void Platform::PrintMemoryUsage()
{
	const char *ramstart = (char *) 0x20070000;
	const struct mallinfo mi = mallinfo();
	Message(HOST_MESSAGE, "\n");
	Message(HOST_MESSAGE, "Memory usage:\n\n");
	snprintf(scratchString, STRING_LENGTH, "Program static ram used: %d\n", &_end - ramstart);
	reprap.GetWebserver()->HandleReply(scratchString, false);
	Message(HOST_MESSAGE, scratchString);
	snprintf(scratchString, STRING_LENGTH, "Dynamic ram used: %d\n", mi.uordblks);
	reprap.GetWebserver()->AppendReply(scratchString);
	Message(HOST_MESSAGE, scratchString);
	snprintf(scratchString, STRING_LENGTH, "Recycled dynamic ram: %d\n", mi.fordblks);
	reprap.GetWebserver()->AppendReply(scratchString);
	Message(HOST_MESSAGE, scratchString);
	size_t currentStack, maxStack, neverUsed;
	GetStackUsage(&currentStack, &maxStack, &neverUsed);
	snprintf(scratchString, STRING_LENGTH, "Current stack ram used: %d\n", currentStack);
	reprap.GetWebserver()->AppendReply(scratchString);
	Message(HOST_MESSAGE, scratchString);
	snprintf(scratchString, STRING_LENGTH, "Maximum stack ram used: %d\n", maxStack);
	reprap.GetWebserver()->AppendReply(scratchString);
	Message(HOST_MESSAGE, scratchString);
	snprintf(scratchString, STRING_LENGTH, "Never used ram: %d\n", neverUsed);
	reprap.GetWebserver()->AppendReply(scratchString);
	Message(HOST_MESSAGE, scratchString);

	// Show the up time and reason for the last reset
	const uint32_t now = (uint32_t)Time();		// get up time in seconds
	const char* resetReasons[8] = { "power up", "backup", "watchdog", "software", "external", "?", "?", "?" };
	snprintf(scratchString, STRING_LENGTH, "Last reset %02d:%02d:%02d ago, cause: %s\n",
			(unsigned int)(now/3600), (unsigned int)((now % 3600)/60), (unsigned int)(now % 60),
			resetReasons[(REG_RSTC_SR & RSTC_SR_RSTTYP_Msk) >> RSTC_SR_RSTTYP_Pos]);
	reprap.GetWebserver()->AppendReply(scratchString);
	Message(HOST_MESSAGE, scratchString);

	// Show the error code stored at the last software reset
	snprintf(scratchString, STRING_LENGTH, "Last software reset code & available RAM: 0x%04x, %u\n", nvData.resetReason, nvData.neverUsedRam);
	reprap.GetWebserver()->AppendReply(scratchString);
	Message(HOST_MESSAGE, scratchString);

	// Show the current error codes
	snprintf(scratchString, STRING_LENGTH, "Error status: %u\n", errorCodeBits);
	reprap.GetWebserver()->AppendReply(scratchString);
	Message(HOST_MESSAGE, scratchString);

	// Show the current probe position heights
	strncpy(scratchString, "Bed probe heights:", STRING_LENGTH);
	for (size_t i = 0; i < NUMBER_OF_PROBE_POINTS; ++i)
	{
		sncatf(scratchString, STRING_LENGTH, " %.3f", reprap.GetMove()->zBedProbePoint(i));
	}
	strncat(scratchString, "\n", STRING_LENGTH);
	reprap.GetWebserver()->AppendReply(scratchString);
	Message(HOST_MESSAGE, scratchString);

	// Show the number of free entries in the file table
	unsigned int numFreeFiles = 0;
	for (int8_t i = 0; i < MAX_FILES; i++)
	{
		if (!files[i]->inUse)
		{
			++numFreeFiles;
		}
	}
	snprintf(scratchString, STRING_LENGTH, "Free file entries: %u\n", numFreeFiles);
	reprap.GetWebserver()->AppendReply(scratchString);
	Message(HOST_MESSAGE, scratchString);
}

void Platform::ClassReport(char* className, float &lastTime)
{
	if (!reprap.Debug())
		return;
	if (Time() - lastTime < LONG_TIME)
		return;
	lastTime = Time();
	snprintf(scratchString, STRING_LENGTH, "Class %s spinning.\n", className);
	Message(HOST_MESSAGE, scratchString);
}

//===========================================================================
//=============================Thermal Settings  ============================
//===========================================================================

// See http://en.wikipedia.org/wiki/Thermistor#B_or_.CE.B2_parameter_equation

// BETA is the B value
// RS is the value of the series resistor in ohms
// R_INF is R0.exp(-BETA/T0), where R0 is the thermistor resistance at T0 (T0 is in kelvin)
// Normally T0 is 298.15K (25 C).  If you write that expression in brackets in the #define the compiler
// should compute it for you (i.e. it won't need to be calculated at run time).

// If the A->D converter has a range of 0..1023 and the measured voltage is V (between 0 and 1023)
// then the thermistor resistance, R = V.RS/(1024 - V)
// and the temperature, T = BETA/ln(R/R_INF)
// To get degrees celsius (instead of kelvin) add -273.15 to T

// Result is in degrees celsius

float Platform::GetTemperature(size_t heater) const
{
	int rawTemp = GetRawTemperature(heater);

	// If the ADC reading is N then for an ideal ADC, the input voltage is at least N/(AD_RANGE + 1) and less than (N + 1)/(AD_RANGE + 1), times the analog reference.
	// So we add 0.5 to to the reading to get a better estimate of the input.

	float reading = (float) rawTemp + 0.5;

	// Recognise the special case of thermistor disconnected.
	// For some ADCs, the high-end offset is negative, meaning that the ADC never returns a high enough value. We need to allow for this here.

	const PidParameters& p = nvData.pidParams[heater];
	if (p.adcHighOffset < 0.0)
	{
		rawTemp -= (int) p.adcHighOffset;
	}
	if (rawTemp >= adDisconnectedVirtual)
	{
		return ABS_ZERO;		// thermistor is disconnected
	}

	// Correct for the low and high ADC offsets
	reading -= p.adcLowOffset;
	reading *= (adRangeVirtual + 1) / (adRangeVirtual + 1 + p.adcHighOffset - p.adcLowOffset);

	float resistance = reading * p.thermistorSeriesR / ((adRangeVirtual + 1) - reading);
	return (resistance <= p.GetRInf()) ? 2000.0			// thermistor short circuit, return a high temperature
			: ABS_ZERO + p.GetBeta() / log(resistance / p.GetRInf());
}

void Platform::SetPidParameters(size_t heater, const PidParameters& params)
{
	if (heater < HEATERS && params != nvData.pidParams[heater])
	{
		nvData.pidParams[heater] = params;
		WriteNvData();
	}
}
const PidParameters& Platform::GetPidParameters(size_t heater)
{
	return nvData.pidParams[heater];
}

// power is a fraction in [0,1]

void Platform::SetHeater(size_t heater, const float& power)
{
	if (heatOnPins[heater] < 0)
		return;

	byte p = (byte) (255.0 * min<float>(1.0, max<float>(0.0, power)));
	if (HEAT_ON == 0)
	{
		p = 255 - p;
		if(heater == E0_HEATER || heater == E1_HEATER) //HEAT_ON_PINS {6, X5, X7, 7, 8, 9}
  		{
			analogWriteNonDue(heatOnPins[heater], p);
		}
		else
		{
			analogWrite(heatOnPins[heater], p);
		}
	 }
}

EndStopHit Platform::Stopped(int8_t drive)
{
	if (nvData.zProbeType > 0)
	{  // Z probe is used for both X and Z.
		if (drive != Y_AXIS)
		{
			int zProbeVal = ZProbe();
			int zProbeADValue =
					(nvData.zProbeType == 3) ?
							nvData.ultrasonicZProbeParameters.adcValue : nvData.irZProbeParameters.adcValue;
			if (zProbeVal >= zProbeADValue)
				return lowHit;
			else if (zProbeVal * 10 >= zProbeADValue * 9)	// if we are at/above 90% of the target value
				return lowNear;
			else
				return noStop;
		}
	}

	if (lowStopPins[drive] >= 0)
	{
		if (digitalRead(lowStopPins[drive]) == ENDSTOP_HIT)
			return lowHit;
	}
	if (highStopPins[drive] >= 0)
	{
		if (digitalRead(highStopPins[drive]) == ENDSTOP_HIT)
			return highHit;
	}
	return noStop;
}

void Platform::SetDirection(byte drive, bool direction)
{
	if(directionPins[drive] < 0)
		return;
	if(drive == AXES)
		digitalWriteNonDue(directionPins[drive], direction);
	else
		digitalWrite(directionPins[drive], direction);
}

void Platform::Disable(byte drive)
{
	if(enablePins[drive] < 0)
		  return;
	if(drive >= Z_AXIS)
		digitalWriteNonDue(enablePins[drive], DISABLE);
	else
		digitalWrite(enablePins[drive], DISABLE);
	driveEnabled[drive] = false;
}

void Platform::Step(byte drive)
{
	if(stepPins[drive] < 0)
		return;
	if(!driveEnabled[drive] && enablePins[drive] >= 0)
	{
		if(drive >= Z_AXIS)
			digitalWriteNonDue(enablePins[drive], ENABLE);
		else
			digitalWrite(enablePins[drive], ENABLE);
		driveEnabled[drive] = true;
	}
	if(drive == AXES)
	{
		digitalWriteNonDue(stepPins[drive], 0);
		digitalWriteNonDue(stepPins[drive], 1);
	} else
	{
		digitalWrite(stepPins[drive], 0);
		digitalWrite(stepPins[drive], 1);
	}
}

// current is in mA

void Platform::SetMotorCurrent(byte drive, float current)
{
	unsigned short pot = (unsigned short)(0.256*current*8.0*senseResistor/maxStepperDigipotVoltage);
//	Message(HOST_MESSAGE, "Set pot to: ");
//	snprintf(scratchString, STRING_LENGTH, "%d", pot);
//	Message(HOST_MESSAGE, scratchString);
//	Message(HOST_MESSAGE, "\n");
	if(drive < 4)
	{
		mcpDuet.setNonVolatileWiper(potWipes[drive], pot);
		mcpDuet.setVolatileWiper(potWipes[drive], pot);
	}
	else
	{
		mcpExpansion.setNonVolatileWiper(potWipes[drive], pot);
		mcpExpansion.setVolatileWiper(potWipes[drive], pot);
	}
}


//Changed to be compatible with existing gcode norms
// M106 S0 = fully off M106 S255 = fully on
void Platform::CoolingFan(float speed)
{
	if(coolingFanPin >= 0)
	{
		byte p =(byte)speed;
		// The cooling fan output pin gets inverted if HEAT_ON == 0
<<<<<<< HEAD
		//analogWriteNonDue(coolingFanPin, (uint32_t)( (HEAT_ON == 0) ? (255.0 - speed) : speed));

    //We are using a plain non-inverting pwm output pin for the fan
    analogWriteNonDue(coolingFanPin, (uint32_t)(speed));
=======
		analogWriteNonDue(coolingFanPin, (HEAT_ON == 0) ? (255 - p) : p);
>>>>>>> 73724a4b
	}
}

//Turn on or off hotend cooling fan
void Platform::HotendFan(bool state)
{
  if(hotendFanPin > 0)
  {
    uint_32_t fanvalue = state?255:0;
    fanvalue = HEAT_ON==0?(255-fanvalue):fanvalue;
    analogWriteNonDue(hotendFanPin, fanvalue);
  }
}

// Interrupts

void Platform::SetInterrupt(float s) // Seconds
{
  if (s <= 0.0)
  {
    //NVIC_DisableIRQ(TC3_IRQn);
    Message(HOST_MESSAGE, "Negative interrupt!\n");
    s = STANDBY_INTERRUPT_RATE;
  }
  uint32_t rc = (uint32_t)( (((long)(TIME_TO_REPRAP*s))*84l)/128l );
  TC_SetRA(TC1, 0, rc/2); //50% high, 50% low
  TC_SetRC(TC1, 0, rc);
  TC_Start(TC1, 0);
  NVIC_EnableIRQ(TC3_IRQn);
}

//-----------------------------------------------------------------------------------------------------

FileStore* Platform::GetFileStore(const char* directory, const char* fileName, bool write)
{
	if (!fileStructureInitialised)
		return NULL;

	for (int i = 0; i < MAX_FILES; i++)
	{
		if (!files[i]->inUse)
		{
			files[i]->inUse = true;
			if (files[i]->Open(directory, fileName, write))
			{
				return files[i];
			}
			else
			{
				files[i]->inUse = false;
				return NULL;
			}
		}
	}
	Message(HOST_MESSAGE, "Max open file count exceeded.\n");
	return NULL;
}

MassStorage* Platform::GetMassStorage()
{
	return massStorage;
}

void Platform::Message(char type, const char* message)
{
	switch (type)
	{
	case FLASH_LED:
		// Message that is to flash an LED; the next two bytes define
		// the frequency and M/S ratio.

		break;

	case DISPLAY_MESSAGE:
		// Message that is to appear on a local display;  \f and \n should be supported.
	case HOST_MESSAGE:
	default:

//    FileStore* m = GetFileStore(GetWebDir(), MESSAGE_FILE, true);
//    if(m != NULL)
//    {
//    	m->GoToEnd();
//    	m->Write(message);
//    	m->Close();
//    } else
//    	line->Write("Can't open message file.\n");
		for (uint8_t i = 0; i < messageIndent; i++)
		{
			line->Write(' ', type == DEBUG_MESSAGE);
		}
		line->Write(message, type == DEBUG_MESSAGE);
	}
}

void Platform::SetAtxPower(bool on)
{
	digitalWrite(atxPowerPin, (on) ? HIGH : LOW);
}


/*********************************************************************************

 Files & Communication

 */

MassStorage::MassStorage(Platform* p)
{
	platform = p;
}

void MassStorage::Init()
{
	hsmciPinsinit();
	// Initialize SD MMC stack
	sd_mmc_init();
	delay(20);
	int sdPresentCount = 0;
	while ((CTRL_NO_PRESENT == sd_mmc_check(0)) && (sdPresentCount < 5))
	{
		//platform->Message(HOST_MESSAGE, "Please plug in the SD card.\n");
		//delay(1000);
		sdPresentCount++;
	}

	if (sdPresentCount >= 5)
	{
		platform->Message(HOST_MESSAGE, "Can't find the SD card.\n");
		return;
	}

	//print card info

//	SerialUSB.print("sd_mmc_card->capacity: ");
//	SerialUSB.print(sd_mmc_get_capacity(0));
//	SerialUSB.print(" bytes\n");
//	SerialUSB.print("sd_mmc_card->clock: ");
//	SerialUSB.print(sd_mmc_get_bus_clock(0));
//	SerialUSB.print(" Hz\n");
//	SerialUSB.print("sd_mmc_card->bus_width: ");
//	SerialUSB.println(sd_mmc_get_bus_width(0));

	memset(&fileSystem, 0, sizeof(FATFS));
	//f_mount (LUN_ID_SD_MMC_0_MEM, NULL);
	//int mounted = f_mount(LUN_ID_SD_MMC_0_MEM, &fileSystem);
	int mounted = f_mount(0, &fileSystem);
	if (mounted != FR_OK)
	{
		platform->Message(HOST_MESSAGE, "Can't mount filesystem 0: code ");
		snprintf(scratchString, STRING_LENGTH, "%d", mounted);
		platform->Message(HOST_MESSAGE, scratchString);
		platform->Message(HOST_MESSAGE, "\n");
	}
}

const char* MassStorage::CombineName(const char* directory, const char* fileName)
{
	int out = 0;
	int in = 0;

//  scratchString[out] = '/';
//  out++;

	if (directory != NULL)
	{
		//if(directory[in] == '/')
		//  in++;
		while (directory[in] != 0 && directory[in] != '\n')    // && directory[in] != '/')
		{
			scratchString[out] = directory[in];
			in++;
			out++;
			if (out >= STRING_LENGTH)
			{
				platform->Message(HOST_MESSAGE, "CombineName() buffer overflow.");
				out = 0;
			}
		}
	}

	//scratchString[out] = '/';
	// out++;

	in = 0;
	while (fileName[in] != 0 && fileName[in] != '\n') // && fileName[in] != '/')
	{
		scratchString[out] = fileName[in];
		in++;
		out++;
		if (out >= STRING_LENGTH)
		{
			platform->Message(HOST_MESSAGE, "CombineName() buffer overflow.");
			out = 0;
		}
	}
	scratchString[out] = 0;

	return scratchString;
}

// List the flat files in a directory.  No sub-directories or recursion.

const char* MassStorage::FileList(const char* directory, bool fromLine)
{
	char fileListBracket = FILE_LIST_BRACKET;
	char fileListSeparator = FILE_LIST_SEPARATOR;

	if (fromLine)
	{
		if (platform->Emulating() == marlin)
		{
			fileListBracket = 0;
			fileListSeparator = '\n';
		}
	}

	TCHAR loc[64];

	// Remove the trailing '/' from the directory name
	size_t len = strnlen(directory, ARRAY_SIZE(loc));
	if (len == 0)
	{
		loc[0] = 0;
	}
	else
	{
		strncpy(loc, directory, len - 1);
		loc[len - 1] = 0;
	}

//  if(reprap.Debug()) {
//	  platform->Message(HOST_MESSAGE, "Opening: ");
//	  platform->Message(HOST_MESSAGE, loc);
//	  platform->Message(HOST_MESSAGE, "\n");
//  }

	DIR dir;
	FRESULT res = f_opendir(&dir, loc);
	if (res == FR_OK)
	{

//	  if(reprap.Debug()) {
//		  platform->Message(HOST_MESSAGE, "Directory open\n");
//	  }

		size_t p = 0;
		unsigned int foundFiles = 0;

		f_readdir(&dir, 0);

		FILINFO entry;
		TCHAR loclfname[255];		// this buffer is used to hold the directory name, and later to hold the long filename
		entry.lfname = loclfname;
		entry.lfsize = ARRAY_SIZE(loclfname);

		// When we reach, the end of the directory, the function we are about to call suppresses the "end of directory" error code and goes on returning FR_OK.
		// So we need to check the sector number before the call. What idiot wrote that function???
		while (dir.sect != 0 && f_readdir(&dir, &entry) == FR_OK)
		{
			const TCHAR *fp = (loclfname[0] == 0) ? entry.fname : loclfname;
			if (*fp != 0)
			{
				size_t lastFileStart = p;
				if (fileListBracket)
				{
					fileList[p++] = fileListBracket;
				}
				while (*fp != 0 && p <= FILE_LIST_LENGTH - 4)	// leave space for this character, bracket, separator, bracket
				{
					fileList[p++] = *fp++;
				}
				if (*fp != 0)
				{
					// Not enough space to store this filename
					p = lastFileStart;
					break;
				}
				foundFiles++;
				if (fileListBracket)
				{
					fileList[p++] = fileListBracket;
				}
				fileList[p++] = fileListSeparator;
			}
		}

		if (foundFiles == 0)
			return "NONE";

		fileList[--p] = 0; // Get rid of the last separator
		return fileList;
	}

	return "";
}

// Delete a file
bool MassStorage::Delete(const char* directory, const char* fileName)
{
	const char* location = platform->GetMassStorage()->CombineName(directory, fileName);
	if (f_unlink(location) != FR_OK)
	{
		platform->Message(HOST_MESSAGE, "Can't delete file ");
		platform->Message(HOST_MESSAGE, location);
		platform->Message(HOST_MESSAGE, "\n");
		return false;
	}
	return true;
}

//------------------------------------------------------------------------------------------------

FileStore::FileStore(Platform* p) : platform(p)
{
}

void FileStore::Init()
{
	bufferPointer = 0;
	inUse = false;
	writing = false;
	lastBufferEntry = 0;
	openCount = 0;
}

// Open a local file (for example on an SD card).
// This is protected - only Platform can access it.

bool FileStore::Open(const char* directory, const char* fileName, bool write)
{
	const char* location = platform->GetMassStorage()->CombineName(directory, fileName);

	writing = write;
	lastBufferEntry = FILE_BUF_LEN - 1;
	FRESULT openReturn;

	if (writing)
	{
		openReturn = f_open(&file, location, FA_CREATE_ALWAYS | FA_WRITE);
		if (openReturn != FR_OK)
		{
			platform->Message(HOST_MESSAGE, "Can't open ");
			platform->Message(HOST_MESSAGE, location);
			platform->Message(HOST_MESSAGE, " to write to.  Error code: ");
			snprintf(scratchString, STRING_LENGTH, "%d", openReturn);
			platform->Message(HOST_MESSAGE, scratchString);
			platform->Message(HOST_MESSAGE, "\n");
			return false;
		}
		bufferPointer = 0;
	}
	else
	{
		openReturn = f_open(&file, location, FA_OPEN_EXISTING | FA_READ);
		if (openReturn != FR_OK)
		{
			platform->Message(HOST_MESSAGE, "Can't open ");
			platform->Message(HOST_MESSAGE, location);
			platform->Message(HOST_MESSAGE, " to read from.  Error code: ");
			snprintf(scratchString, STRING_LENGTH, "%d", openReturn);
			platform->Message(HOST_MESSAGE, scratchString);
			platform->Message(HOST_MESSAGE, "\n");
			return false;
		}
		bufferPointer = FILE_BUF_LEN;
	}

	inUse = true;
	openCount = 1;
	return true;
}

void FileStore::Duplicate()
{
	if (!inUse)
	{
		platform->Message(HOST_MESSAGE, "Attempt to dup a non-open file.\n");
		return;
	}
	++openCount;
}

bool FileStore::Close()
{
	if (!inUse)
	{
		platform->Message(HOST_MESSAGE, "Attempt to close a non-open file.\n");
		return false;
	}
	--openCount;
	if (openCount != 0)
	{
		return true;
	}
	bool ok = true;
	if (writing)
	{
		ok = Flush();
	}
	FRESULT fr = f_close(&file);
	inUse = false;
	writing = false;
	lastBufferEntry = 0;
	return ok && fr == FR_OK;
}

bool FileStore::Seek(unsigned long pos)
{
	if (!inUse)
	{
		platform->Message(HOST_MESSAGE, "Attempt to seek on a non-open file.\n");
		return false;
	}
	if (writing)
	{
		WriteBuffer();
	}
	FRESULT fr = f_lseek(&file, pos);
	bufferPointer = (writing) ? 0 : FILE_BUF_LEN;
	return fr == FR_OK;
}

bool FileStore::GoToEnd()
{
	return Seek(Length());
}

unsigned long FileStore::Length()
{
	if (!inUse)
	{
		platform->Message(HOST_MESSAGE, "Attempt to size non-open file.\n");
		return 0;
	}
	return file.fsize;
}

int8_t FileStore::Status()
{
	if (!inUse)
		return nothing;

	if (lastBufferEntry == FILE_BUF_LEN)
		return byteAvailable;

	if (bufferPointer < lastBufferEntry)
		return byteAvailable;

	return nothing;
}

bool FileStore::ReadBuffer()
{
	FRESULT readStatus = f_read(&file, buf, FILE_BUF_LEN, &lastBufferEntry);	// Read a chunk of file
	if (readStatus)
	{
		platform->Message(HOST_MESSAGE, "Error reading file.\n");
		return false;
	}
	bufferPointer = 0;
	return true;
}

// Single character read via the buffer
bool FileStore::Read(char& b)
{
	if (!inUse)
	{
		platform->Message(HOST_MESSAGE, "Attempt to read from a non-open file.\n");
		return false;
	}

	if (bufferPointer >= FILE_BUF_LEN)
	{
		bool ok = ReadBuffer();
		if (!ok)
		{
			return false;
		}
	}

	if (bufferPointer >= lastBufferEntry)
	{
		b = 0;  // Good idea?
		return false;
	}

	b = (char) buf[bufferPointer];
	bufferPointer++;

	return true;
}

// Block read, doesn't use the buffer
int FileStore::Read(char* extBuf, unsigned int nBytes)
{
	if (!inUse)
	{
		platform->Message(HOST_MESSAGE, "Attempt to read from a non-open file.\n");
		return -1;
	}
	bufferPointer = FILE_BUF_LEN;	// invalidate the buffer
	UINT bytesRead;
	FRESULT readStatus = f_read(&file, extBuf, nBytes, &bytesRead);
	if (readStatus)
	{
		platform->Message(HOST_MESSAGE, "Error reading file.\n");
		return -1;
	}
	return (int)bytesRead;
}

bool FileStore::WriteBuffer()
{
	if (bufferPointer != 0)
	{
		FRESULT writeStatus = f_write(&file, buf, bufferPointer, &lastBufferEntry);
		if ((writeStatus != FR_OK) || (lastBufferEntry != bufferPointer))
		{
			platform->Message(HOST_MESSAGE, "Error writing file.  Disc may be full.\n");
			return false;
		}
		bufferPointer = 0;
	}
	return true;
}

bool FileStore::Write(char b)
{
	if (!inUse)
	{
		platform->Message(HOST_MESSAGE, "Attempt to write byte to a non-open file.\n");
		return false;
	}
	buf[bufferPointer] = b;
	bufferPointer++;
	if (bufferPointer >= FILE_BUF_LEN)
	{
		return WriteBuffer();
	}
	return true;
}

bool FileStore::Write(const char* b)
{
	if (!inUse)
	{
		platform->Message(HOST_MESSAGE, "Attempt to write string to a non-open file.\n");
		return false;
	}
	int i = 0;
	while (b[i])
	{
		if (!Write(b[i++]))
		{
			return false;
		}
	}
	return true;
}

// Direct block write that bypasses the buffer. Used when uploading files.
bool FileStore::Write(const char *s, unsigned int len)
{
	if (!inUse)
	{
		platform->Message(HOST_MESSAGE, "Attempt to write block to a non-open file.\n");
		return false;
	}
	if (!WriteBuffer())
	{
		return false;
	}

	unsigned int bytesWritten;
	FRESULT writeStatus = f_write(&file, s, len, &bytesWritten);
	if ((writeStatus != FR_OK) || (bytesWritten != len))
	{
		platform->Message(HOST_MESSAGE, "Error writing file.  Disc may be full.\n");
		return false;
	}
	return true;
}

bool FileStore::Flush()
{
	if (!inUse)
	{
		platform->Message(HOST_MESSAGE, "Attempt to flush a non-open file.\n");
		return false;
	}
	if (!WriteBuffer())
	{
		return false;
	}
	return f_sync(&file) == FR_OK;
}


//***************************************************************************************************

// Serial/USB class

Line::Line()
{
}

int8_t Line::Status() const
{
//	if(alternateInput != NULL)
//		return alternateInput->Status();
	return inputNumChars == 0 ? nothing : byteAvailable;
}

int Line::Read(char& b)
{
//  if(alternateInput != NULL)
//	return alternateInput->Read(b);

	  if (inputNumChars == 0) return 0;
	  b = inBuffer[inputGetIndex];
	  inputGetIndex = (inputGetIndex + 1) % lineInBufsize;
	  --inputNumChars;
	  return 1;
}

void Line::Init()
{
	inputGetIndex = 0;
	inputNumChars = 0;
	outputGetIndex = 0;
	outputNumChars = 0;
	ignoringOutputLine = false;
	SerialUSB.begin(BAUD_RATE);
	inUsbWrite = false;
}

void Line::Spin()
{
	// Read the serial data in blocks to avoid excessive flow control
	if (inputNumChars <= lineInBufsize / 2)
	{
		int16_t target = SerialUSB.available() + (int16_t) inputNumChars;
		if (target > lineInBufsize)
		{
			target = lineInBufsize;
		}
		while ((int16_t) inputNumChars < target)
		{
			int incomingByte = SerialUSB.read();
			if (incomingByte < 0)
				break;
			inBuffer[(inputGetIndex + inputNumChars) % lineInBufsize] = (char) incomingByte;
			++inputNumChars;
		}
	}

	TryFlushOutput();
}

// Write a character to USB.
// If 'block' is true then we don't return until we have either written it to the USB port of put it in the buffer.
// Otherwise, if the buffer is full then we append ".\n" to the end of it, return immediately and ignore the rest
// of the data we are asked to print until we get a new line.
void Line::Write(char b, bool block)
{
	if (block)
	{
		// We failed to print an unimportant message that (unusually) didn't finish in a newline
		ignoringOutputLine = false;
	}

	if (ignoringOutputLine)
	{
		// We have already failed to write some characters of this message line, so don't write any of it.
		// But try to start sending again after this line finishes.
		if (b == '\n')
		{
			ignoringOutputLine = false;
		}
		TryFlushOutput();		// this may help free things up
	}
	else
	{
		for(;;)
		{
			TryFlushOutput();
			if (outputNumChars == 0 && SerialUSB.canWrite() != 0)
			{
				// We can write the character directly into the USB output buffer
				++inUsbWrite;
				SerialUSB.write(b);
				--inUsbWrite;
				break;
			}
			else if (   outputNumChars + 2 < lineOutBufSize							// save 2 spaces in the output buffer
					 || (outputNumChars < lineOutBufSize && (block || b == '\n'))	//...unless doing blocking output or writing newline
					)
			{
				outBuffer[(outputGetIndex + outputNumChars) % lineOutBufSize] = b;
				++outputNumChars;
				break;
			}
			else if (!block)
			{
				if (outputNumChars + 2 == lineOutBufSize)
				{
					// We still have our 2 free characters, so append ".\n" to the line to indicate it was incomplete
					outBuffer[(outputGetIndex + outputNumChars) % lineOutBufSize] = '.';
					++outputNumChars;
					outBuffer[(outputGetIndex + outputNumChars) % lineOutBufSize] = '\n';
					++outputNumChars;
				}
				else
				{
					// As we don't have 2 spare characters in the buffer, we can't have written any of the current line.
					// So ignore the whole line.
				}
				ignoringOutputLine = true;
				break;
			}
		}
	}
	// else discard the character
}

void Line::Write(const char* b, bool block)
{
	while (*b)
	{
		Write(*b++, block);
	}
}

void Line::TryFlushOutput()
{
	//debug
	//while (SerialUSB.canWrite() == 0) {}
	//end debug

	while (outputNumChars != 0 && SerialUSB.canWrite() != 0)
	{
		++inUsbWrite;
		SerialUSB.write(outBuffer[outputGetIndex]);
		--inUsbWrite;
		outputGetIndex = (outputGetIndex + 1) % lineOutBufSize;
		--outputNumChars;
	}
}

// End<|MERGE_RESOLUTION|>--- conflicted
+++ resolved
@@ -1017,14 +1017,10 @@
 	{
 		byte p =(byte)speed;
 		// The cooling fan output pin gets inverted if HEAT_ON == 0
-<<<<<<< HEAD
 		//analogWriteNonDue(coolingFanPin, (uint32_t)( (HEAT_ON == 0) ? (255.0 - speed) : speed));
 
     //We are using a plain non-inverting pwm output pin for the fan
-    analogWriteNonDue(coolingFanPin, (uint32_t)(speed));
-=======
-		analogWriteNonDue(coolingFanPin, (HEAT_ON == 0) ? (255 - p) : p);
->>>>>>> 73724a4b
+    analogWriteNonDue(coolingFanPin, p);
 	}
 }
 
@@ -1033,7 +1029,7 @@
 {
   if(hotendFanPin > 0)
   {
-    uint_32_t fanvalue = state?255:0;
+    byte fanvalue = state?255:0;
     fanvalue = HEAT_ON==0?(255-fanvalue):fanvalue;
     analogWriteNonDue(hotendFanPin, fanvalue);
   }
